<?xml version="1.0"?>
<!--
  ~ /*
  ~  * Copyright memiiso Authors.
  ~  *
  ~  * Licensed under the Apache Software License version 2.0, available at http://www.apache.org/licenses/LICENSE-2.0
  ~  */
  -->

<project xmlns:xsi="http://www.w3.org/2001/XMLSchema-instance" xmlns="http://maven.apache.org/POM/4.0.0"
         xsi:schemaLocation="http://maven.apache.org/POM/4.0.0 http://maven.apache.org/xsd/maven-4.0.0.xsd">
    <modelVersion>4.0.0</modelVersion>
    <groupId>io.debezium</groupId>
    <artifactId>debezium-server-iceberg-sink</artifactId>
    <version>0.0.1-SNAPSHOT</version>
    <name>Debezium Server Iceberg Consumer</name>
    <packaging>jar</packaging>

    <properties>
        <!-- Debezium Version -->
        <version.debezium>2.5.2.Final</version.debezium>

        <!-- Instruct the build to use only UTF-8 encoding for source code -->
        <project.build.sourceEncoding>UTF-8</project.build.sourceEncoding>
        <maven.compiler.source>17</maven.compiler.source>
        <maven.compiler.target>17</maven.compiler.target>
        <maven.compiler.release>17</maven.compiler.release>
        <skipITs>true</skipITs>
        
        <!-- Iceberg -->
<<<<<<< HEAD
        <version.iceberg>1.8.0</version.iceberg>
=======
        <version.iceberg>1.7.2</version.iceberg>
>>>>>>> 0f6477f2
        <!-- Following two properties defines which version of iceberg-spark-runtime is used -->
        <version.spark.major>4.0</version.spark.major>
        <version.spark.major.iceebrgtemp>3.5</version.spark.major.iceebrgtemp>
        <version.spark.scala>2.13</version.spark.scala>
        <version.spark>${version.spark.major}.0-preview1</version.spark>
        <version.hadoop>3.3.6</version.hadoop>
        <version.hive>3.1.3</version.hive>
        <version.googlebigdataoss>2.2.20</version.googlebigdataoss>
        <version.testcontainers>1.20.4</version.testcontainers>
        <version.protobuf>3.25.5</version.protobuf>
        <version.netty>4.1.118.Final</version.netty>
        <version.log4j2>2.21.1</version.log4j2>
        <version.quarkus>3.19.1</version.quarkus>
        <version.commons.io>2.14.0</version.commons.io>
        <version.avro>1.11.4</version.avro>
        <version.snappy>1.1.10.4</version.snappy>
        <version.jackson>2.16.1</version.jackson>
        <version.commons.compress>1.26.0</version.commons.compress>
        <version.commons.configuration>2.10.1</version.commons.configuration>
        <version.ant>1.10.14</version.ant>
        <version.jose4j>0.9.4</version.jose4j>
        <version.zookeeper>3.9.2</version.zookeeper>
        <version.vertx>4.5.3</version.vertx>
        <version.jetty>9.4.51.v20230217</version.jetty>
        <version.logback>1.5.13</version.logback>
        <version.kafka>3.7.1</version.kafka>
        <version.httpclient5>5.4.3</version.httpclient5>
    </properties>

    <dependencyManagement>
        <dependencies>
            <!-- debezium server -->
            <dependency>
                <groupId>io.debezium</groupId>
                <artifactId>debezium-server-bom</artifactId>
                <version>${version.debezium}</version>
                <type>pom</type>
                <scope>import</scope>
            </dependency>
            <dependency>
                <groupId>io.debezium</groupId>
                <artifactId>debezium-bom</artifactId>
                <version>${version.debezium}</version>
                <type>pom</type>
                <scope>import</scope>
            </dependency>
            <dependency>
                <groupId>org.apache.iceberg</groupId>
                <artifactId>iceberg-bom</artifactId>
                <version>${version.iceberg}</version>
                <type>pom</type>
                <scope>import</scope>
            </dependency>
            <dependency>
                <groupId>org.testcontainers</groupId>
                <artifactId>testcontainers-bom</artifactId>
                <version>${version.testcontainers}</version>
                <type>pom</type>
                <scope>test</scope>
            </dependency>
            <!-- Fix for CVE-2025-27820 vulnerability in httpclient5 -->
            <dependency>
                <groupId>org.apache.httpcomponents.client5</groupId>
                <artifactId>httpclient5</artifactId>
                <version>${version.httpclient5}</version>
            </dependency>
        </dependencies>
    </dependencyManagement>

    <dependencies>
        <!-- Debezium  -->
        <dependency>
            <groupId>io.debezium</groupId>
            <artifactId>debezium-server-core</artifactId>
            <exclusions>
                <exclusion>
                    <groupId>org.jboss.slf4j</groupId>
                    <artifactId>slf4j-jboss-logmanager</artifactId>
                </exclusion>
                <exclusion>
                    <groupId>org.jboss.logmanager</groupId>
                    <artifactId>jboss-logmanager</artifactId>
                </exclusion>
                <exclusion>
                    <groupId>io.quarkus</groupId>
                    <artifactId>quarkus-core</artifactId>
                </exclusion>
                <exclusion>
                    <groupId>io.quarkus</groupId>
                    <artifactId>quarkus-smallrye-health</artifactId>
                </exclusion>
                <exclusion>
                    <groupId>io.quarkus</groupId>
                    <artifactId>quarkus-resteasy</artifactId>
                </exclusion>
                <exclusion>
                    <groupId>io.quarkus</groupId>
                    <artifactId>quarkus-kubernetes-config</artifactId>
                </exclusion>
                <exclusion>
                    <groupId>io.quarkus</groupId>
                    <artifactId>quarkus-resteasy-jackson</artifactId>
                </exclusion>
            </exclusions>
        </dependency>
        
        <!-- Quarkus dependencies with fixed versions -->
        <dependency>
            <groupId>io.quarkus</groupId>
            <artifactId>quarkus-core</artifactId>
            <version>${version.quarkus}</version>
        </dependency>
        <dependency>
            <groupId>io.quarkus</groupId>
            <artifactId>quarkus-smallrye-health</artifactId>
            <version>${version.quarkus}</version>
        </dependency>
        <dependency>
            <groupId>io.quarkus</groupId>
            <artifactId>quarkus-resteasy</artifactId>
            <version>${version.quarkus}</version>
        </dependency>
        <dependency>
            <groupId>io.quarkus</groupId>
            <artifactId>quarkus-kubernetes-config</artifactId>
            <version>${version.quarkus}</version>
        </dependency>
        <dependency>
            <groupId>io.quarkus</groupId>
            <artifactId>quarkus-resteasy-jackson</artifactId>
            <version>${version.quarkus}</version>
        </dependency>
        <dependency>
            <groupId>io.quarkus</groupId>
            <artifactId>quarkus-vertx-http</artifactId>
            <version>${version.quarkus}</version>
        </dependency>
        
        <!-- Log4j2 implementation -->
        <dependency>
            <groupId>org.apache.logging.log4j</groupId>
            <artifactId>log4j-core</artifactId>
            <version>${version.log4j2}</version>
            <scope>compile</scope>
        </dependency>
        <dependency>
            <groupId>org.apache.logging.log4j</groupId>
            <artifactId>log4j-api</artifactId>
            <version>${version.log4j2}</version>
        </dependency>
        <!-- SLF4J binding for Log4j2 -->
        <dependency>
            <groupId>org.apache.logging.log4j</groupId>
            <artifactId>log4j-slf4j2-impl</artifactId>
            <version>${version.log4j2}</version>
        </dependency>
        <!-- SLF4J API -->
        <dependency>
            <groupId>org.slf4j</groupId>
            <artifactId>slf4j-api</artifactId>
            <version>2.0.11</version>
        </dependency>
        <!-- Exclude JBoss logger from all other dependencies -->
        <dependency>
            <groupId>org.jboss.slf4j</groupId>
            <artifactId>slf4j-jboss-logmanager</artifactId>
            <scope>provided</scope>
        </dependency>
        
        <!-- Iceberg  -->
        <dependency>
            <groupId>org.apache.iceberg</groupId>
            <artifactId>iceberg-core</artifactId>
        </dependency>
        <dependency>
            <groupId>org.apache.iceberg</groupId>
            <artifactId>iceberg-data</artifactId>
        </dependency>
        <dependency>
            <groupId>org.apache.iceberg</groupId>
            <artifactId>iceberg-parquet</artifactId>
        </dependency>
        <dependency>
            <groupId>org.apache.iceberg</groupId>
            <artifactId>iceberg-orc</artifactId>
        </dependency>
        <dependency>
            <groupId>org.apache.iceberg</groupId>
            <artifactId>iceberg-arrow</artifactId>
        </dependency>
        <dependency>
            <groupId>org.apache.iceberg</groupId>
            <artifactId>iceberg-hive-metastore</artifactId>
        </dependency>
        <!-- gRPC core dependencies -->
        <dependency>
            <groupId>io.grpc</groupId>
            <artifactId>grpc-netty</artifactId>
            <version>1.69.0</version>
            <exclusions>
                <exclusion>
                    <groupId>io.grpc</groupId>
                    <artifactId>grpc-netty-shaded</artifactId>
                </exclusion>
            </exclusions>
        </dependency>
        <dependency>
            <groupId>io.grpc</groupId>
            <artifactId>grpc-protobuf</artifactId>
            <version>1.69.0</version>
        </dependency>
        <dependency>
            <groupId>io.grpc</groupId>
            <artifactId>grpc-core</artifactId>
            <version>1.69.0</version>
        </dependency>
        <dependency>
            <groupId>io.grpc</groupId>
            <artifactId>grpc-stub</artifactId>
            <version>1.69.0</version>
        </dependency>
        <dependency>
            <groupId>javax.annotation</groupId>
            <artifactId>javax.annotation-api</artifactId>
            <version>1.3.2</version>
        </dependency>

        <dependency>
            <groupId>org.apache.hive</groupId>
            <artifactId>hive-metastore</artifactId>
            <version>${version.hive}</version>
            <exclusions>
                <exclusion>
                    <groupId>org.apache.parquet</groupId>
                    <artifactId>parquet-hadoop-bundle</artifactId>
                </exclusion>
                <exclusion>
                    <groupId>org.apache.arrow</groupId>
                    <artifactId>arrow-*</artifactId>
                </exclusion>
                <exclusion>
                    <groupId>log4j</groupId>
                    <artifactId>log4j</artifactId>
                </exclusion>
                <exclusion>
                    <groupId>org.apache.derby</groupId>
                    <artifactId>derby</artifactId>
                </exclusion>
                <exclusion>
                    <groupId>org.codehaus.jackson</groupId>
                    <artifactId>jackson-mapper-asl</artifactId>
                </exclusion>
                <exclusion>
                    <groupId>org.codehaus.jettison</groupId>
                    <artifactId>jettison</artifactId>
                </exclusion>
            </exclusions>
        </dependency>
        <dependency>
            <groupId>org.apache.iceberg</groupId>
            <artifactId>iceberg-gcp</artifactId>
        </dependency>
        <dependency>
            <groupId>org.apache.iceberg</groupId>
            <artifactId>iceberg-gcp-bundle</artifactId>
        </dependency>
        <dependency>
            <groupId>org.apache.iceberg</groupId>
            <artifactId>iceberg-aws</artifactId>
        </dependency>
        <dependency>
            <groupId>org.apache.iceberg</groupId>
            <artifactId>iceberg-aws-bundle</artifactId>
        </dependency>
        <dependency>
            <groupId>org.apache.iceberg</groupId>
            <artifactId>iceberg-dell</artifactId>
        </dependency>
        <dependency>
            <groupId>org.apache.iceberg</groupId>
            <artifactId>iceberg-aliyun</artifactId>
        </dependency>
        <dependency>
            <groupId>org.apache.iceberg</groupId>
            <artifactId>iceberg-azure</artifactId>
        </dependency>
        <dependency>
            <groupId>org.apache.iceberg</groupId>
            <artifactId>iceberg-azure-bundle</artifactId>
        </dependency>
        <dependency>
            <groupId>org.apache.iceberg</groupId>
            <artifactId>iceberg-bundled-guava</artifactId>
        </dependency>
        <!-- Google -->
        <dependency>
            <groupId>com.google.cloud.bigdataoss</groupId>
            <artifactId>gcs-connector</artifactId>
            <version>hadoop3-${version.googlebigdataoss}</version>
        </dependency>
        <dependency>
            <groupId>com.google.cloud.bigdataoss</groupId>
            <artifactId>gcsio</artifactId>
            <version>${version.googlebigdataoss}</version>
        </dependency>
        <dependency>
            <groupId>org.apache.hadoop</groupId>
            <artifactId>hadoop-aws</artifactId>
            <version>${version.hadoop}</version>
            <exclusions>
                <exclusion>
                    <groupId>com.amazonaws</groupId>
                    <artifactId>aws-java-sdk-bundle</artifactId>
                </exclusion>
            </exclusions>
        </dependency>
        <!-- aws-java-sdk-bundle Test dependency -->
        <dependency>
            <groupId>com.amazonaws</groupId>
            <artifactId>aws-java-sdk-bundle</artifactId>
            <version>1.11.1026</version>
            <scope>test</scope>
        </dependency>
        <!-- Hadoop -->
        <dependency>
            <groupId>org.apache.hadoop</groupId>
            <artifactId>hadoop-common</artifactId>
            <version>${version.hadoop}</version>
            <exclusions>
                <exclusion>
                    <groupId>org.slf4j</groupId>
                    <artifactId>slf4j-log4j12</artifactId>
                </exclusion>
                <exclusion>
                    <groupId>log4j</groupId>
                    <artifactId>log4j</artifactId>
                </exclusion>
                <exclusion>
                    <groupId>org.slf4j</groupId>
                    <artifactId>slf4j-reload4j</artifactId>
                </exclusion>
                <exclusion>
                    <groupId>ch.qos.logback</groupId>
                    <artifactId>*</artifactId>
                </exclusion>
                <exclusion>
                    <groupId>dnsjava</groupId>
                    <artifactId>dnsjava</artifactId>
                </exclusion>
            </exclusions>
        </dependency>
        <dependency>
            <groupId>org.apache.hadoop</groupId>
            <artifactId>hadoop-client</artifactId>
            <version>${version.hadoop}</version>
            <exclusions>
                <exclusion>
                    <groupId>log4j</groupId>
                    <artifactId>log4j</artifactId>
                </exclusion>
                <exclusion>
                    <groupId>org.slf4j</groupId>
                    <artifactId>slf4j-log4j12</artifactId>
                </exclusion>
                <exclusion>
                    <groupId>org.slf4j</groupId>
                    <artifactId>slf4j-reload4j</artifactId>
                </exclusion>
                <exclusion>
                    <groupId>ch.qos.logback</groupId>
                    <artifactId>*</artifactId>
                </exclusion>
                <exclusion>
                    <groupId>org.apache.hadoop</groupId>
                    <artifactId>hadoop-yarn-server-common</artifactId>
                </exclusion>
            </exclusions>
        </dependency>
        <dependency>
            <groupId>org.apache.hadoop</groupId>
            <artifactId>hadoop-yarn-server-common</artifactId>
            <version>3.3.6</version>
            <exclusions>
                <exclusion>
                    <groupId>log4j</groupId>
                    <artifactId>log4j</artifactId>
                </exclusion>
            </exclusions>
        </dependency>

        <!-- Testing -->
        <!-- spark for tests -->
        <!-- jakarta version compatible with spark, for testing only -->
        <dependency>
            <groupId>jakarta.servlet</groupId>
            <artifactId>jakarta.servlet-api</artifactId>
            <version>5.0.0</version>
<!--            <scope>test</scope>-->
        </dependency>
        <dependency>
            <groupId>com.fasterxml.jackson.core</groupId>
            <artifactId>jackson-databind</artifactId>
            <version>${version.jackson}</version>
        </dependency>
        <dependency>
            <groupId>org.apache.spark</groupId>
            <artifactId>spark-core_${version.spark.scala}</artifactId>
            <version>${version.spark}</version>
            <scope>test</scope>
            <exclusions>
                <exclusion>
                    <groupId>org.slf4j</groupId>
                    <artifactId>slf4j-log4j12</artifactId>
                </exclusion>
                <exclusion>
                    <groupId>log4j</groupId>
                    <artifactId>log4j</artifactId>
                </exclusion>
                <exclusion>
                    <groupId>org.slf4j</groupId>
                    <artifactId>jul-to-slf4j</artifactId>
                </exclusion>
                <exclusion>
                    <groupId>org.apache.logging.log4j</groupId>
                    <artifactId>log4j-slf4j-impl</artifactId>
                </exclusion>
                <exclusion>
                    <groupId>ch.qos.logback</groupId>
                    <artifactId>logback-classic</artifactId>
                </exclusion>
                <exclusion>
                    <groupId>ch.qos.logback</groupId>
                    <artifactId>logback-core</artifactId>
                </exclusion>
            </exclusions>
        </dependency>
        <dependency>
            <groupId>org.apache.spark</groupId>
            <artifactId>spark-sql_${version.spark.scala}</artifactId>
            <version>${version.spark}</version>
            <scope>test</scope>
            <exclusions>
                <exclusion>
                    <groupId>ch.qos.logback</groupId>
                    <artifactId>logback-classic</artifactId>
                </exclusion>
                <exclusion>
                    <groupId>ch.qos.logback</groupId>
                    <artifactId>logback-core</artifactId>
                </exclusion>
            </exclusions>
        </dependency>
        <dependency>
            <groupId>org.apache.iceberg</groupId>
            <artifactId>iceberg-spark-${version.spark.major.iceebrgtemp}_${version.spark.scala}</artifactId>
            <scope>test</scope>
        </dependency>
        <dependency>
            <groupId>org.apache.iceberg</groupId>
            <artifactId>iceberg-spark-extensions-${version.spark.major.iceebrgtemp}_${version.spark.scala}</artifactId>
            <scope>test</scope>
        </dependency>
        <dependency>
            <groupId>io.quarkus</groupId>
            <artifactId>quarkus-junit5</artifactId>
            <version>${version.quarkus}</version>
            <scope>test</scope>
        </dependency>
        <dependency>
            <groupId>org.postgresql</groupId>
            <artifactId>postgresql</artifactId>
            <version>42.7.4</version>
        </dependency>
        <dependency>
            <groupId>io.minio</groupId>
            <artifactId>minio</artifactId>
            <version>8.5.17</version>
            <scope>test</scope>
        </dependency>
        <dependency>
        <groupId>org.apache.parquet</groupId>
        <artifactId>parquet-avro</artifactId>
        <version>1.15.1</version>
    </dependency>
        <dependency>
            <groupId>org.easytesting</groupId>
            <artifactId>fest-assert</artifactId>
            <version>1.4</version>
            <scope>test</scope>
        </dependency>
        <dependency>
            <groupId>org.awaitility</groupId>
            <artifactId>awaitility</artifactId>
            <version>4.2.2</version>
            <scope>test</scope>
        </dependency>
        <dependency>
            <groupId>org.mockito</groupId>
            <artifactId>mockito-core</artifactId>
            <scope>test</scope>
        </dependency>
        <dependency>
            <groupId>org.testcontainers</groupId>
            <artifactId>testcontainers</artifactId>
            <scope>test</scope>
        </dependency>
        <dependency>
            <groupId>org.testcontainers</groupId>
            <artifactId>mysql</artifactId>
            <scope>test</scope>
        </dependency>
        <dependency>
            <groupId>org.testcontainers</groupId>
            <artifactId>mongodb</artifactId>
            <scope>test</scope>
        </dependency>
        <dependency>
            <groupId>org.testcontainers</groupId>
            <artifactId>minio</artifactId>
            <scope>test</scope>
        </dependency>
        <dependency>
            <groupId>org.mongodb</groupId>
            <artifactId>mongo-java-driver</artifactId>
            <version>3.12.14</version>
            <scope>test</scope>
        </dependency>
        <!-- Explicitly manage vulnerable dependencies -->
        <dependency>
            <groupId>com.google.protobuf</groupId>
            <artifactId>protobuf-java</artifactId>
            <version>${version.protobuf}</version>
        </dependency>
        <dependency>
            <groupId>io.netty</groupId>
            <artifactId>netty-common</artifactId>
            <version>${version.netty}</version>
        </dependency>
        <dependency>
            <groupId>io.netty</groupId>
            <artifactId>netty-codec-http</artifactId>
            <version>${version.netty}</version>
        </dependency>
        <dependency>
            <groupId>io.netty</groupId>
            <artifactId>netty-handler</artifactId>
            <version>${version.netty}</version>
        </dependency>
        <dependency>
            <groupId>io.netty</groupId>
            <artifactId>netty-codec-http2</artifactId>
            <version>${version.netty}</version>
        </dependency>
        <dependency>
            <groupId>io.vertx</groupId>
            <artifactId>vertx-core</artifactId>
            <version>${version.vertx}</version>
        </dependency>
        <dependency>
            <groupId>commons-io</groupId>
            <artifactId>commons-io</artifactId>
            <version>${version.commons.io}</version>
        </dependency>
        <dependency>
            <groupId>org.apache.avro</groupId>
            <artifactId>avro</artifactId>
            <version>${version.avro}</version>
        </dependency>
        <dependency>
            <groupId>com.nimbusds</groupId>
            <artifactId>nimbus-jose-jwt</artifactId>
            <version>9.37.2</version>
        </dependency>
        <dependency>
            <groupId>org.xerial.snappy</groupId>
            <artifactId>snappy-java</artifactId>
            <version>${version.snappy}</version>
        </dependency>
        <dependency>
            <groupId>org.eclipse.parsson</groupId>
            <artifactId>parsson</artifactId>
            <version>1.1.3</version>
        </dependency>
        <dependency>
            <groupId>dnsjava</groupId>
            <artifactId>dnsjava</artifactId>
            <version>3.6.0</version>
        </dependency>
        <dependency>
            <groupId>org.apache.commons</groupId>
            <artifactId>commons-compress</artifactId>
            <version>${version.commons.compress}</version>
        </dependency>
        <dependency>
            <groupId>org.apache.commons</groupId>
            <artifactId>commons-configuration2</artifactId>
            <version>${version.commons.configuration}</version>
        </dependency>
        <dependency>
            <groupId>org.apache.ant</groupId>
            <artifactId>ant</artifactId>
            <version>${version.ant}</version>
        </dependency>
        <dependency>
            <groupId>org.bitbucket.b_c</groupId>
            <artifactId>jose4j</artifactId>
            <version>${version.jose4j}</version>
        </dependency>
        <dependency>
            <groupId>org.apache.zookeeper</groupId>
            <artifactId>zookeeper</artifactId>
            <version>${version.zookeeper}</version>
            <exclusions>
                <exclusion>
                    <groupId>log4j</groupId>
                    <artifactId>log4j</artifactId>
                </exclusion>
            </exclusions>
        </dependency>
        
        <!-- Fix Jetty vulnerabilities -->
        <dependency>
            <groupId>org.eclipse.jetty</groupId>
            <artifactId>jetty-http</artifactId>
            <version>${version.jetty}</version>
        </dependency>
        <dependency>
            <groupId>org.eclipse.jetty</groupId>
            <artifactId>jetty-server</artifactId>
            <version>${version.jetty}</version>
        </dependency>
        <dependency>
            <groupId>org.eclipse.jetty</groupId>
            <artifactId>jetty-servlets</artifactId>
            <version>${version.jetty}</version>
        </dependency>
        <dependency>
            <groupId>org.eclipse.jetty</groupId>
            <artifactId>jetty-xml</artifactId>
            <version>${version.jetty}</version>
        </dependency>
        
        <!-- Fix Logback vulnerabilities -->
        <dependency>
            <groupId>ch.qos.logback</groupId>
            <artifactId>logback-core</artifactId>
            <version>${version.logback}</version>
            <scope>provided</scope>
        </dependency>
        <dependency>
            <groupId>ch.qos.logback</groupId>
            <artifactId>logback-classic</artifactId>
            <version>${version.logback}</version>
            <scope>provided</scope>
        </dependency>
        
        <!-- Fix Kafka vulnerabilities -->
        <dependency>
            <groupId>org.apache.kafka</groupId>
            <artifactId>kafka-clients</artifactId>
            <version>${version.kafka}</version>
        </dependency>
        
        <dependency>
            <groupId>org.apache.derby</groupId>
            <artifactId>derby</artifactId>
            <version>10.17.1.0</version>
        </dependency>
        <dependency>
            <groupId>org.codehaus.jettison</groupId>
            <artifactId>jettison</artifactId>
            <version>1.5.4</version>
        </dependency>
        
        <!-- Fix for CVE-2025-27820 vulnerability -->
        <dependency>
            <groupId>org.apache.httpcomponents.client5</groupId>
            <artifactId>httpclient5</artifactId>
            <version>${version.httpclient5}</version>
        </dependency>
    </dependencies>
    <build>
        <plugins>
            <plugin>
                <groupId>org.apache.maven.plugins</groupId>
                <artifactId>maven-enforcer-plugin</artifactId>
                <version>3.5.0</version>
                <executions>
                    <execution>
                        <id>enforce-maven</id>
                        <goals>
                            <goal>enforce</goal>
                        </goals>
                        <configuration>
                            <rules>
                                <requireMavenVersion>
                                    <version>[3.6.3,)</version>
                                </requireMavenVersion>
                            </rules>
                        </configuration>
                    </execution>
                </executions>
            </plugin>
            <plugin>
                <groupId>io.smallrye</groupId>
                <artifactId>jandex-maven-plugin</artifactId>
                <version>3.1.8</version>
                <executions>
                    <execution>
                        <id>make-index</id>
                        <goals>
                            <goal>jandex</goal>
                        </goals>
                    </execution>
                </executions>
            </plugin>
            <plugin>
                <groupId>org.apache.maven.plugins</groupId>
                <artifactId>maven-surefire-plugin</artifactId>
                <version>3.5.2</version>
                <configuration>
                    <argLine>
                        --add-opens=java.base/java.lang=ALL-UNNAMED
                        --add-opens=java.base/java.lang.invoke=ALL-UNNAMED
                        --add-opens=java.base/java.lang.reflect=ALL-UNNAMED
                        --add-opens=java.base/java.io=ALL-UNNAMED
                        --add-opens=java.base/java.net=ALL-UNNAMED
                        --add-opens=java.base/java.nio=ALL-UNNAMED
                        --add-opens=java.base/java.util=ALL-UNNAMED
                        --add-opens=java.base/java.util.concurrent=ALL-UNNAMED
                        --add-opens=java.base/java.util.concurrent.atomic=ALL-UNNAMED
                        --add-opens=java.base/sun.nio.ch=ALL-UNNAMED
                        --add-opens=java.base/sun.nio.cs=ALL-UNNAMED
                        --add-opens=java.base/sun.security.action=ALL-UNNAMED
                        --add-opens=java.base/sun.util.calendar=ALL-UNNAMED
                    </argLine>
                    <systemProperties>
                        <java.util.logging.manager>org.jboss.logmanager.LogManager</java.util.logging.manager>
                        <maven.home>${maven.home}</maven.home>
                        <maven.settings>${session.request.userSettingsFile.path}</maven.settings>
                    </systemProperties>
                    <systemPropertyVariables>
                        <native.image.path>${project.build.directory}/${project.build.finalName}-runner</native.image.path>
                        <java.util.logging.manager>org.jboss.logmanager.LogManager</java.util.logging.manager>
                        <maven.home>${maven.home}</maven.home>
                    </systemPropertyVariables>
                </configuration>
            </plugin>
            <plugin>
                <groupId>org.apache.maven.plugins</groupId>
                <artifactId>maven-failsafe-plugin</artifactId>
                <version>3.5.2</version>
                <executions>
                    <execution>
                        <id>integration-test</id>
                        <goals>
                            <goal>integration-test</goal>
                        </goals>
                    </execution>
                    <execution>
                        <id>verify</id>
                        <goals>
                            <goal>verify</goal>
                        </goals>
                    </execution>
                </executions>
                <configuration>
                    <skipTests>${skipITs}</skipTests>
                    <enableAssertions>true</enableAssertions>
                    <systemProperties>
                        <test.type>IT</test.type>
                    </systemProperties>
                </configuration>
            </plugin>
            <plugin>
                <groupId>org.apache.maven.plugins</groupId>
                <artifactId>maven-shade-plugin</artifactId>
                <version>3.2.1</version>
                <executions>
                    <execution>
                        <phase>package</phase>
                        <goals>
                            <goal>shade</goal>
                        </goals>
                        <configuration>
                            <transformers>
                                <transformer implementation="org.apache.maven.plugins.shade.resource.ManifestResourceTransformer">
                                    <mainClass>io.debezium.server.iceberg.OlakeRpcServer</mainClass>
                                    <manifestEntries>
                                        <Multi-Release>true</Multi-Release>
                                    </manifestEntries>
                                </transformer>
                                <transformer implementation="org.apache.maven.plugins.shade.resource.ServicesResourceTransformer"/>
                                <transformer implementation="org.apache.maven.plugins.shade.resource.AppendingTransformer">
                                    <resource>META-INF/services/org.slf4j.spi.SLF4JServiceProvider</resource>
                                </transformer>
                            </transformers>
                            <filters>
                                <filter>
                                    <artifact>*:*</artifact>
                                    <excludes>
                                        <exclude>META-INF/*.SF</exclude>
                                        <exclude>META-INF/*.DSA</exclude>
                                        <exclude>META-INF/*.RSA</exclude>
                                    </excludes>
                                </filter>
                                <filter>
                                    <artifact>ch.qos.logback:*</artifact>
                                    <excludes>
                                        <exclude>**</exclude>
                                    </excludes>
                                </filter>
                                <filter>
                                    <artifact>org.slf4j:*</artifact>
                                    <excludes>
                                        <exclude>org/slf4j/impl/**</exclude>
                                    </excludes>
                                </filter>
                            </filters>
                        </configuration>
                    </execution>
                </executions>
            </plugin>
        </plugins>
    </build>
</project><|MERGE_RESOLUTION|>--- conflicted
+++ resolved
@@ -28,11 +28,7 @@
         <skipITs>true</skipITs>
         
         <!-- Iceberg -->
-<<<<<<< HEAD
-        <version.iceberg>1.8.0</version.iceberg>
-=======
-        <version.iceberg>1.7.2</version.iceberg>
->>>>>>> 0f6477f2
+        <version.iceberg>1.7.1</version.iceberg>
         <!-- Following two properties defines which version of iceberg-spark-runtime is used -->
         <version.spark.major>4.0</version.spark.major>
         <version.spark.major.iceebrgtemp>3.5</version.spark.major.iceebrgtemp>
