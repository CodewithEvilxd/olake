package constants

import (
	"time"
)

const (
	DefaultRetryCount      = 3
	DefaultThreadCount     = 3
	DefaultDiscoverTimeout = 5 * time.Minute
	DefaultRetryTimeout    = 60 * time.Second
	ParquetFileExt         = "parquet"
	PartitionRegexIceberg  = `\{([^,]+),\s*([^}]+)\}`
	PartitionRegexParquet  = `\{([^}]+)\}`
	MongoPrimaryID         = "_id"
	OlakeID                = "_olake_id"
	OlakeTimestamp         = "_olake_timestamp"
	OpType                 = "_op_type"
	CdcTimestamp           = "_cdc_timestamp"
	DBName                 = "_db"
	DefaultReadPreference  = "secondaryPreferred"
	EncryptionKey          = "OLAKE_ENCRYPTION_KEY"
	ConfigFolder           = "CONFIG_FOLDER"
<<<<<<< HEAD
	// EffectiveParquetSize is the effective size in bytes considering 512MB targeted parquet size and compression ratio as 8
	EffectiveParquetSize = int64(512) * 1024 * 1024 * int64(8)
	DefaultWaitTime      = 30
=======
	// EffectiveParquetSize is the effective size in bytes considering 512MB targeted parquet size, compression ratio as 8 and chunk inflation factor as 2
	EffectiveParquetSize = int64(512) * 1024 * 1024 * int64(8) * int64(2)
>>>>>>> bc68e0ba
)

type DriverType string

const (
	MongoDB  DriverType = "mongodb"
	Postgres DriverType = "postgres"
	MySQL    DriverType = "mysql"
	Oracle   DriverType = "oracle"
	Kafka    DriverType = "kafka"
)

var RelationalDrivers = []DriverType{Postgres, MySQL, Oracle}<|MERGE_RESOLUTION|>--- conflicted
+++ resolved
@@ -21,14 +21,9 @@
 	DefaultReadPreference  = "secondaryPreferred"
 	EncryptionKey          = "OLAKE_ENCRYPTION_KEY"
 	ConfigFolder           = "CONFIG_FOLDER"
-<<<<<<< HEAD
-	// EffectiveParquetSize is the effective size in bytes considering 512MB targeted parquet size and compression ratio as 8
-	EffectiveParquetSize = int64(512) * 1024 * 1024 * int64(8)
-	DefaultWaitTime      = 30
-=======
 	// EffectiveParquetSize is the effective size in bytes considering 512MB targeted parquet size, compression ratio as 8 and chunk inflation factor as 2
 	EffectiveParquetSize = int64(512) * 1024 * 1024 * int64(8) * int64(2)
->>>>>>> bc68e0ba
+	DefaultWaitTime      = 30
 )
 
 type DriverType string
