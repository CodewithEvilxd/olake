--- conflicted
+++ resolved
@@ -10,24 +10,20 @@
 )
 
 type Config struct {
-	Hosts             []string       `json:"hosts"`
-	Username          string         `json:"username"`
-	Password          string         `json:"password"`
-	AuthDB            string         `json:"authdb"`
-	ReplicaSet        string         `json:"replica_set"`
-	ReadPreference    string         `json:"read_preference"`
-	Srv               bool           `json:"srv"`
-	ServerRAM         uint           `json:"server_ram"`
-	MaxThreads        int            `json:"max_threads"`
-	Database          string         `json:"database"`
-	DefaultMode       types.SyncMode `json:"default_mode"`
-	RetryCount        int            `json:"backoff_retry_count"`
-<<<<<<< HEAD
-	PartitionStrategy string         `json:"partition_strategy"`
-	UpdateMethod      interface{}    `json:"update_method"`
-=======
-	ChunkingStrategy  string         `json:"chunking_strategy"`
->>>>>>> c4812a3d
+	Hosts            []string       `json:"hosts"`
+	Username         string         `json:"username"`
+	Password         string         `json:"password"`
+	AuthDB           string         `json:"authdb"`
+	ReplicaSet       string         `json:"replica_set"`
+	ReadPreference   string         `json:"read_preference"`
+	Srv              bool           `json:"srv"`
+	ServerRAM        uint           `json:"server_ram"`
+	MaxThreads       int            `json:"max_threads"`
+	Database         string         `json:"database"`
+	DefaultMode      types.SyncMode `json:"default_mode"`
+	RetryCount       int            `json:"backoff_retry_count"`
+	ChunkingStrategy string         `json:"chunking_strategy"`
+	UpdateMethod     interface{}    `json:"update_method"`
 }
 
 func (c *Config) URI() string {
