package abstract

import (
	"context"
	"fmt"
	"strings"
	"time"

	"github.com/datazip-inc/olake/constants"
	"github.com/datazip-inc/olake/destination"
	"github.com/datazip-inc/olake/types"
	"github.com/datazip-inc/olake/utils"
	"github.com/datazip-inc/olake/utils/logger"
	"github.com/datazip-inc/olake/utils/typeutils"
)

func (a *AbstractDriver) Incremental(ctx context.Context, pool *destination.WriterPool, streams ...types.StreamInterface) error {
	backfillWaitChannel := make(chan string, len(streams))
	defer close(backfillWaitChannel)

	err := utils.ForEach(streams, func(stream types.StreamInterface) error {
		if a.driver.Type() == string(constants.Kafka) {
			kafkaCursor := a.state.GetCursor(stream.Self(), "partitions")
			if kafkaCursor != nil {
				logger.Infof("[KAFKA] Skipping backfill for stream[%s], proceeding to incremental sync", stream.ID())
			} else {
				logger.Infof("[KAFKA] No previous state for stream[%s], starting incremental sync from beginning", stream.ID())
			}
			backfillWaitChannel <- stream.ID()
			return nil
		}

		// For non-Kafka drivers
		skipBackfill := false
		primaryCursor, secondaryCursor := stream.Cursor()
		prevPrimaryCursor := a.state.GetCursor(stream.Self(), primaryCursor)
		prevSecondaryCursor := a.state.GetCursor(stream.Self(), secondaryCursor)
		if a.state.HasCompletedBackfill(stream.Self()) && (prevPrimaryCursor != nil && (secondaryCursor == "" || prevSecondaryCursor != nil)) {
			logger.Infof("Backfill skipped for stream[%s], already completed", stream.ID())
			skipBackfill = true
		}
		if skipBackfill {
			backfillWaitChannel <- stream.ID()
			return nil
		}
		// Reset only mentioned cursor state while preserving other state values
		a.state.ResetCursor(stream.Self())
		return a.Backfill(ctx, backfillWaitChannel, pool, stream)
	})
	if err != nil {
		return fmt.Errorf("backfill failed: %s", err)
	}

	// Wait for all backfill processes to complete
	backfilledStreams := make([]string, 0, len(streams))
	for len(backfilledStreams) < len(streams) {
		select {
		case <-ctx.Done():
			// if main context stuck in error
			return ctx.Err()
		case <-a.GlobalConnGroup.Ctx().Done():
			// if global conn group stuck in error
			return nil
		case streamID, ok := <-backfillWaitChannel:
			if !ok {
				return fmt.Errorf("backfill channel closed unexpectedly")
			}
			backfilledStreams = append(backfilledStreams, streamID)
			a.GlobalConnGroup.Add(func(ctx context.Context) (err error) {
				index, _ := utils.ArrayContains(streams, func(s types.StreamInterface) bool { return s.ID() == streamID })
				stream := streams[index]
				primaryCursor, secondaryCursor := stream.Cursor()
				// TODO: make inremental state consistent save it as string and typecast while reading
				// get cursor column from state and typecast it to cursor column type for comparisons
				maxPrimaryCursorValue, maxSecondaryCursorValue, err := a.getIncrementCursorFromState(primaryCursor, secondaryCursor, stream)
				if err != nil {
					return fmt.Errorf("failed to get incremental cursor value from state: %s", err)
				}
				threadID := fmt.Sprintf("%s_%s", stream.ID(), utils.ULID())
				inserter, err := pool.NewWriter(ctx, stream, destination.WithThreadID(threadID))
				if err != nil {
					return fmt.Errorf("failed to create new writer thread: %s", err)
				}
				logger.Infof("Thread[%s]: created incremental writer for stream %s", threadID, streams[index].ID())
				defer func() {
					if threadErr := inserter.Close(ctx); threadErr != nil {
						err = fmt.Errorf("failed to insert incremental record of stream %s, insert func error: %s, thread error: %s", streamID, err, threadErr)
					}

					// check for panics before saving state
					if r := recover(); r != nil {
						err = fmt.Errorf("panic recovered in incremental sync: %v, prev error: %s", r, err)
					}

					// set state (no comparison)
					if err == nil {
<<<<<<< HEAD
						if a.driver.Type() == string(constants.Kafka) {
							postIncrementalErr := a.driver.PostIncremental(ctx, stream, err == nil)
							if postIncrementalErr != nil {
								err = fmt.Errorf("post incremental error: %s, incremental insert thread error: %s", postIncrementalErr, err)
							}
						} else {
							a.state.SetCursor(stream.Self(), primaryCursor, a.reformatCursorValue(maxPrimaryCursorValue))
							a.state.SetCursor(stream.Self(), secondaryCursor, a.reformatCursorValue(maxSecondaryCursorValue))
						}
=======
						a.state.SetCursor(stream.Self(), primaryCursor, a.reformatCursorValue(maxPrimaryCursorValue))
						a.state.SetCursor(stream.Self(), secondaryCursor, a.reformatCursorValue(maxSecondaryCursorValue))
					} else {
						err = fmt.Errorf("thread[%s]: %s", threadID, err)
>>>>>>> 955ce647
					}
				}()
				return RetryOnBackoff(a.driver.MaxRetries(), constants.DefaultRetryTimeout, func() error {
					return a.driver.StreamIncrementalChanges(ctx, stream, func(ctx context.Context, record map[string]any) error {
						maxPrimaryCursorValue, maxSecondaryCursorValue = a.getMaxIncrementCursorFromData(primaryCursor, secondaryCursor, maxPrimaryCursorValue, maxSecondaryCursorValue, record)
						pk := stream.GetStream().SourceDefinedPrimaryKey.Array()
						id := utils.GetKeysHash(record, pk...)
						return inserter.Push(ctx, types.CreateRawRecord(id, record, "u", nil))
					})
				})
			})
		}
	}
	return nil
}

// returns typecasted increment cursor
func (a *AbstractDriver) getIncrementCursorFromState(primaryCursorField string, secondaryCursorField string, stream types.StreamInterface) (any, any, error) {
	primaryStateCursorValue := a.state.GetCursor(stream.Self(), primaryCursorField)
	secondaryStateCursorValue := a.state.GetCursor(stream.Self(), secondaryCursorField)

	getCursorValue := func(cursorField string, cursorValue any) (any, error) {
		if cursorField == "" {
			return cursorValue, nil
		}
		cursorColType, err := stream.Schema().GetType(strings.ToLower(cursorField))
		if err != nil {
			return nil, fmt.Errorf("failed to get cursor column type: %s", err)
		}
		return typeutils.ReformatValue(cursorColType, cursorValue)
	}
	// typecast in case state was read from file
	primaryCursorValue, err := getCursorValue(primaryCursorField, primaryStateCursorValue)
	if err != nil {
		return nil, nil, fmt.Errorf("failed to typecast primary cursor value: %s", err)
	}
	secondaryCursorValue, err := getCursorValue(secondaryCursorField, secondaryStateCursorValue)
	if err != nil {
		return nil, nil, fmt.Errorf("failed to typecast secondary cursor value: %s", err)
	}
	return primaryCursorValue, secondaryCursorValue, nil
}

func (a *AbstractDriver) getMaxIncrementCursorFromData(primaryCursor, secondaryCursor string, maxPrimaryCursorValue, maxSecondaryCursorValue any, data map[string]any) (any, any) {
	primaryCursorValue := data[primaryCursor]
	primaryCursorValue = utils.Ternary(typeutils.Compare(primaryCursorValue, maxPrimaryCursorValue) == 1, primaryCursorValue, maxPrimaryCursorValue)

	var secondaryCursorValue any
	if secondaryCursor != "" {
		secondaryCursorValue = data[secondaryCursor]
		secondaryCursorValue = utils.Ternary(typeutils.Compare(secondaryCursorValue, maxSecondaryCursorValue) == 1, secondaryCursorValue, maxSecondaryCursorValue)
	}
	return primaryCursorValue, secondaryCursorValue
}

// reformatCursorValue is used to make time format consistent in state (Removing timezone info)
func (a *AbstractDriver) reformatCursorValue(cursorValue any) any {
	if _, ok := cursorValue.(time.Time); ok {
		return cursorValue.(time.Time).UTC().Format("2006-01-02T15:04:05.000000000Z")
	}
	return cursorValue
}<|MERGE_RESOLUTION|>--- conflicted
+++ resolved
@@ -94,7 +94,6 @@
 
 					// set state (no comparison)
 					if err == nil {
-<<<<<<< HEAD
 						if a.driver.Type() == string(constants.Kafka) {
 							postIncrementalErr := a.driver.PostIncremental(ctx, stream, err == nil)
 							if postIncrementalErr != nil {
@@ -104,12 +103,8 @@
 							a.state.SetCursor(stream.Self(), primaryCursor, a.reformatCursorValue(maxPrimaryCursorValue))
 							a.state.SetCursor(stream.Self(), secondaryCursor, a.reformatCursorValue(maxSecondaryCursorValue))
 						}
-=======
-						a.state.SetCursor(stream.Self(), primaryCursor, a.reformatCursorValue(maxPrimaryCursorValue))
-						a.state.SetCursor(stream.Self(), secondaryCursor, a.reformatCursorValue(maxSecondaryCursorValue))
 					} else {
 						err = fmt.Errorf("thread[%s]: %s", threadID, err)
->>>>>>> 955ce647
 					}
 				}()
 				return RetryOnBackoff(a.driver.MaxRetries(), constants.DefaultRetryTimeout, func() error {
