package abstract

import (
	"context"
	"fmt"
	"strings"
	"time"

	"github.com/datazip-inc/olake/constants"
	"github.com/datazip-inc/olake/destination"
	"github.com/datazip-inc/olake/types"
	"github.com/datazip-inc/olake/utils"
	"github.com/datazip-inc/olake/utils/logger"
	"github.com/datazip-inc/olake/utils/typeutils"
)

func (a *AbstractDriver) Incremental(ctx context.Context, pool *destination.WriterPool, streams ...types.StreamInterface) error {
	backfillWaitChannel := make(chan string, len(streams))
	defer close(backfillWaitChannel)

	err := utils.ForEach(streams, func(stream types.StreamInterface) error {
		primaryCursor, secondaryCursor := stream.Cursor()
		prevPrimaryCursor := a.state.GetCursor(stream.Self(), primaryCursor)
		prevSecondaryCursor := a.state.GetCursor(stream.Self(), secondaryCursor)
		if a.state.HasCompletedBackfill(stream.Self()) && (prevPrimaryCursor != nil && (secondaryCursor == "" || prevSecondaryCursor != nil)) {
			logger.Infof("Backfill skipped for stream[%s], already completed", stream.ID())
			backfillWaitChannel <- stream.ID()
			return nil
		}
		return a.Backfill(ctx, backfillWaitChannel, pool, stream)
	})
	if err != nil {
		return fmt.Errorf("backfill failed: %s", err)
	}

	// Wait for all backfill processes to complete
	backfilledStreams := make([]string, 0, len(streams))
	for len(backfilledStreams) < len(streams) {
		select {
		case <-ctx.Done():
			// if main context stuck in error
			return ctx.Err()
		case <-a.GlobalConnGroup.Ctx().Done():
			// if global conn group stuck in error
			return nil
		case streamID, ok := <-backfillWaitChannel:
			if !ok {
				return fmt.Errorf("backfill channel closed unexpectedly")
			}
			backfilledStreams = append(backfilledStreams, streamID)
			a.GlobalConnGroup.Add(func(ctx context.Context) (err error) {
				index, _ := utils.ArrayContains(streams, func(s types.StreamInterface) bool { return s.ID() == streamID })
				stream := streams[index]
				primaryCursor, secondaryCursor := stream.Cursor()
				// TODO: make inremental state consistent save it as string and typecast while reading
				// get cursor column from state and typecast it to cursor column type for comparisons
				maxPrimaryCursorValue, maxSecondaryCursorValue, err := a.getIncrementCursorFromState(primaryCursor, secondaryCursor, stream)
				if err != nil {
					return fmt.Errorf("failed to get incremental cursor value from state: %s", err)
				}
				errChan := make(chan error, 1)
				inserter := pool.NewThread(ctx, stream, errChan)
				defer func() {
					inserter.Close()
					if threadErr := <-errChan; threadErr != nil {
						err = fmt.Errorf("failed to insert incremental record of stream %s, insert func error: %s, thread error: %s", streamID, err, threadErr)
					}

					// check for panics before saving state
					if r := recover(); r != nil {
						err = fmt.Errorf("panic recovered in incremental sync: %v, prev error: %s", r, err)
					}

					// set state (no comparison)
					if err == nil {
						a.state.SetCursor(stream.Self(), primaryCursor, a.reformatCursorValue(maxPrimaryCursorValue))
						a.state.SetCursor(stream.Self(), secondaryCursor, a.reformatCursorValue(maxSecondaryCursorValue))
					}
				}()
				return RetryOnBackoff(a.driver.MaxRetries(), constants.DefaultRetryTimeout, func() error {
<<<<<<< HEAD
					return a.driver.StreamIncrementalChanges(ctx, stream, dataTypeConverter, func(record map[string]any) error {
						cursorValue := record[cursorField]
						maxCursorValue = utils.Ternary(typeutils.Compare(cursorValue, maxCursorValue) == 1, cursorValue, maxCursorValue)
=======
					return a.driver.StreamIncrementalChanges(ctx, stream, func(record map[string]any) error {
						maxPrimaryCursorValue, maxSecondaryCursorValue = a.getMaxIncrementCursorFromData(primaryCursor, secondaryCursor, maxPrimaryCursorValue, maxSecondaryCursorValue, record)
>>>>>>> a6dace62
						pk := stream.GetStream().SourceDefinedPrimaryKey.Array()
						id := utils.GetKeysHash(record, pk...)
						return inserter.Insert(types.CreateRawRecord(id, record, "u", time.Unix(0, 0)))
					})
				})
			})
		}
	}
	return nil
}

// returns typecasted increment cursor
func (a *AbstractDriver) getIncrementCursorFromState(primaryCursorField string, secondaryCursorField string, stream types.StreamInterface) (any, any, error) {
	primaryStateCursorValue := a.state.GetCursor(stream.Self(), primaryCursorField)
	secondaryStateCursorValue := a.state.GetCursor(stream.Self(), secondaryCursorField)

	if primaryStateCursorValue == nil || (secondaryCursorField != "" && secondaryStateCursorValue == nil) {
		return primaryStateCursorValue, secondaryStateCursorValue, nil
	}

	getCursorValue := func(cursorField string, cursorValue any) (any, error) {
		if cursorField == "" {
			return cursorValue, nil
		}
		cursorColType, err := stream.Schema().GetType(strings.ToLower(cursorField))
		if err != nil {
			return nil, fmt.Errorf("failed to get cursor column type: %s", err)
		}
		return typeutils.ReformatValue(cursorColType, cursorValue)
	}
	// typecast in case state was read from file
	primaryCursorValue, err := getCursorValue(primaryCursorField, primaryStateCursorValue)
	if err != nil {
		return nil, nil, fmt.Errorf("failed to typecast primary cursor value: %s", err)
	}
	secondaryCursorValue, err := getCursorValue(secondaryCursorField, secondaryStateCursorValue)
	if err != nil {
		return nil, nil, fmt.Errorf("failed to typecast secondary cursor value: %s", err)
	}
	return primaryCursorValue, secondaryCursorValue, nil
}

func (a *AbstractDriver) getMaxIncrementCursorFromData(primaryCursor, secondaryCursor string, maxPrimaryCursorValue, maxSecondaryCursorValue any, data map[string]any) (any, any) {
	primaryCursorValue := data[primaryCursor]
	primaryCursorValue = utils.Ternary(typeutils.Compare(primaryCursorValue, maxPrimaryCursorValue) == 1, primaryCursorValue, maxPrimaryCursorValue)

	var secondaryCursorValue any
	if secondaryCursor != "" {
		secondaryCursorValue = data[secondaryCursor]
		secondaryCursorValue = utils.Ternary(typeutils.Compare(secondaryCursorValue, maxSecondaryCursorValue) == 1, secondaryCursorValue, maxSecondaryCursorValue)
	}
	return primaryCursorValue, secondaryCursorValue
}

// reformatCursorValue is used to make time format consistent in state (Removing timezone info)
func (a *AbstractDriver) reformatCursorValue(cursorValue any) any {
	if _, ok := cursorValue.(time.Time); ok {
		return cursorValue.(time.Time).UTC().Format("2006-01-02T15:04:05.000000000Z")
	}
	return cursorValue
}<|MERGE_RESOLUTION|>--- conflicted
+++ resolved
@@ -78,14 +78,8 @@
 					}
 				}()
 				return RetryOnBackoff(a.driver.MaxRetries(), constants.DefaultRetryTimeout, func() error {
-<<<<<<< HEAD
 					return a.driver.StreamIncrementalChanges(ctx, stream, dataTypeConverter, func(record map[string]any) error {
-						cursorValue := record[cursorField]
-						maxCursorValue = utils.Ternary(typeutils.Compare(cursorValue, maxCursorValue) == 1, cursorValue, maxCursorValue)
-=======
-					return a.driver.StreamIncrementalChanges(ctx, stream, func(record map[string]any) error {
 						maxPrimaryCursorValue, maxSecondaryCursorValue = a.getMaxIncrementCursorFromData(primaryCursor, secondaryCursor, maxPrimaryCursorValue, maxSecondaryCursorValue, record)
->>>>>>> a6dace62
 						pk := stream.GetStream().SourceDefinedPrimaryKey.Array()
 						id := utils.GetKeysHash(record, pk...)
 						return inserter.Insert(types.CreateRawRecord(id, record, "u", time.Unix(0, 0)))
