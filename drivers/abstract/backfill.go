package abstract

import (
	"context"
	"fmt"
	"sort"
	"time"

	"github.com/datazip-inc/olake/constants"
	"github.com/datazip-inc/olake/destination"
	"github.com/datazip-inc/olake/types"
	"github.com/datazip-inc/olake/utils"
	"github.com/datazip-inc/olake/utils/logger"
	"github.com/datazip-inc/olake/utils/typeutils"
)

func (a *AbstractDriver) Backfill(ctx context.Context, backfilledStreams chan string, pool *destination.WriterPool, stream types.StreamInterface) error {
	chunksSet := a.state.GetChunks(stream.Self())
	var err error
	if chunksSet == nil || chunksSet.Len() == 0 {
		chunksSet, err = a.driver.GetOrSplitChunks(ctx, pool, stream)
		if err != nil {
			return fmt.Errorf("failed to get or split chunks: %s", err)
		}
		// set state chunks
		a.state.SetChunks(stream.Self(), chunksSet)
	}
	chunks := chunksSet.Array()
	if len(chunks) == 0 {
		if backfilledStreams != nil {
			backfilledStreams <- stream.ID()
		}
		return nil
	}

	// Sort chunks by their minimum value
	sort.Slice(chunks, func(i, j int) bool {
		return utils.CompareInterfaceValue(chunks[i].Min, chunks[j].Min) < 0
	})
	logger.Infof("Starting backfill for stream[%s] with %d chunks", stream.GetStream().Name, len(chunks))
	// TODO: create writer instance again on retry
	chunkProcessor := func(ctx context.Context, chunk types.Chunk) (err error) {
		var maxPrimaryCursorValue, maxSecondaryCursorValue any
		primaryCursor, secondaryCursor := stream.Cursor()
		errorChannel := make(chan error, 1)
		inserter := pool.NewThread(ctx, stream, errorChannel, destination.WithBackfill(true))
		defer func() {
			inserter.Close()
			// wait for chunk completion
			if writerErr := <-errorChannel; writerErr != nil {
				err = fmt.Errorf("failed to insert chunk min[%s] and max[%s] of stream %s, insert func error: %s, thread error: %s", chunk.Min, chunk.Max, stream.ID(), err, writerErr)
			}

			// check for panics before saving state
			if r := recover(); r != nil {
				err = fmt.Errorf("panic recovered in backfill: %v, prev error: %s", r, err)
			}

			if err == nil {
				logger.Infof("finished chunk min[%v] and max[%v] of stream %s", chunk.Min, chunk.Max, stream.ID())
				chunksLeft := a.state.RemoveChunk(stream.Self(), chunk)
				if chunksLeft == 0 && backfilledStreams != nil {
					backfilledStreams <- stream.ID()
				}

				// if it is incremental update the max cursor value received in chunk
<<<<<<< HEAD
				if stream.GetSyncMode() == types.INCREMENTAL && maxCursorValue != nil {
					if a.driver.Type() != string(constants.Kafka) {
						prevCursor, cursorErr := a.getIncrementCursor(stream)
						if err != nil {
							err = cursorErr
							return
						}
						if typeutils.Compare(maxCursorValue, prevCursor) == 1 {
							a.state.SetCursor(stream.Self(), cursorField, maxCursorValue)
						}
=======
				if stream.GetSyncMode() == types.INCREMENTAL && (maxPrimaryCursorValue != nil || maxSecondaryCursorValue != nil) {
					prevPrimaryCursor, prevSecondaryCursor, cursorErr := a.getIncrementCursorFromState(primaryCursor, secondaryCursor, stream)
					if err != nil {
						err = cursorErr
						return
					}
					if typeutils.Compare(maxPrimaryCursorValue, prevPrimaryCursor) == 1 {
						a.state.SetCursor(stream.Self(), primaryCursor, a.reformatCursorValue(maxPrimaryCursorValue))
					}
					if typeutils.Compare(maxSecondaryCursorValue, prevSecondaryCursor) == 1 {
						a.state.SetCursor(stream.Self(), secondaryCursor, a.reformatCursorValue(maxSecondaryCursorValue))
>>>>>>> a6dace62
					}
				}
			}
		}()
		return RetryOnBackoff(a.driver.MaxRetries(), constants.DefaultRetryTimeout, func() error {
			return a.driver.ChunkIterator(ctx, stream, chunk, func(data map[string]any) error {
				// if incremental enabled check cursor value
				if stream.GetSyncMode() == types.INCREMENTAL {
					maxPrimaryCursorValue, maxSecondaryCursorValue = a.getMaxIncrementCursorFromData(primaryCursor, secondaryCursor, maxPrimaryCursorValue, maxSecondaryCursorValue, data)
				}
				olakeID := utils.GetKeysHash(data, stream.GetStream().SourceDefinedPrimaryKey.Array()...)
				return inserter.Insert(types.CreateRawRecord(olakeID, data, "r", time.Unix(0, 0)))
			})
		})
	}
	utils.ConcurrentInGroup(a.GlobalConnGroup, chunks, chunkProcessor)
	return nil
}<|MERGE_RESOLUTION|>--- conflicted
+++ resolved
@@ -64,30 +64,19 @@
 				}
 
 				// if it is incremental update the max cursor value received in chunk
-<<<<<<< HEAD
-				if stream.GetSyncMode() == types.INCREMENTAL && maxCursorValue != nil {
+				if stream.GetSyncMode() == types.INCREMENTAL && (maxPrimaryCursorValue != nil || maxSecondaryCursorValue != nil) {
 					if a.driver.Type() != string(constants.Kafka) {
-						prevCursor, cursorErr := a.getIncrementCursor(stream)
+						prevPrimaryCursor, prevSecondaryCursor, cursorErr := a.getIncrementCursorFromState(primaryCursor, secondaryCursor, stream)
 						if err != nil {
 							err = cursorErr
 							return
 						}
-						if typeutils.Compare(maxCursorValue, prevCursor) == 1 {
-							a.state.SetCursor(stream.Self(), cursorField, maxCursorValue)
+						if typeutils.Compare(maxPrimaryCursorValue, prevPrimaryCursor) == 1 {
+							a.state.SetCursor(stream.Self(), primaryCursor, a.reformatCursorValue(maxPrimaryCursorValue))
 						}
-=======
-				if stream.GetSyncMode() == types.INCREMENTAL && (maxPrimaryCursorValue != nil || maxSecondaryCursorValue != nil) {
-					prevPrimaryCursor, prevSecondaryCursor, cursorErr := a.getIncrementCursorFromState(primaryCursor, secondaryCursor, stream)
-					if err != nil {
-						err = cursorErr
-						return
-					}
-					if typeutils.Compare(maxPrimaryCursorValue, prevPrimaryCursor) == 1 {
-						a.state.SetCursor(stream.Self(), primaryCursor, a.reformatCursorValue(maxPrimaryCursorValue))
-					}
-					if typeutils.Compare(maxSecondaryCursorValue, prevSecondaryCursor) == 1 {
-						a.state.SetCursor(stream.Self(), secondaryCursor, a.reformatCursorValue(maxSecondaryCursorValue))
->>>>>>> a6dace62
+						if typeutils.Compare(maxSecondaryCursorValue, prevSecondaryCursor) == 1 {
+							a.state.SetCursor(stream.Self(), secondaryCursor, a.reformatCursorValue(maxSecondaryCursorValue))
+						}
 					}
 				}
 			}
