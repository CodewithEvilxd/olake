package driver

import (
	"context"
	"database/sql"
	"fmt"
	"math"
	"sort"
	"strings"

	"github.com/datazip-inc/olake/constants"
	"github.com/datazip-inc/olake/destination"
	"github.com/datazip-inc/olake/drivers/abstract"
	"github.com/datazip-inc/olake/pkg/jdbc"
	"github.com/datazip-inc/olake/types"
	"github.com/datazip-inc/olake/utils"
	"github.com/datazip-inc/olake/utils/logger"
	"github.com/datazip-inc/olake/utils/typeutils"
)

func (m *MySQL) ChunkIterator(ctx context.Context, stream types.StreamInterface, chunk types.Chunk, OnMessage abstract.BackfillMsgFn) (err error) {
	filter, err := jdbc.SQLFilter(stream, m.Type())
	if err != nil {
		return fmt.Errorf("failed to parse filter during chunk iteration: %s", err)
	}
	// Begin transaction with repeatable read isolation
	return jdbc.WithIsolation(ctx, m.client, func(tx *sql.Tx) error {
		// Build query for the chunk
		pkColumns := stream.GetStream().SourceDefinedPrimaryKey.Array()
		chunkColumn := stream.Self().StreamMetadata.ChunkColumn
		sort.Strings(pkColumns)
		// Get chunks from state or calculate new ones
		stmt := ""
		if chunkColumn != "" {
			stmt = jdbc.MysqlChunkScanQuery(stream, []string{chunkColumn}, chunk, filter)
		} else if len(pkColumns) > 0 {
			stmt = jdbc.MysqlChunkScanQuery(stream, pkColumns, chunk, filter)
		} else {
			stmt = jdbc.MysqlLimitOffsetScanQuery(stream, chunk, filter)
		}
		logger.Debugf("Executing chunk query: %s", stmt)
		setter := jdbc.NewReader(ctx, stmt, 0, func(ctx context.Context, query string, args ...any) (*sql.Rows, error) {
			return tx.QueryContext(ctx, query, args...)
		})
		// Capture and process rows
		return setter.Capture(func(rows *sql.Rows) error {
			record := make(types.Record)
			err := jdbc.MapScan(rows, record, m.dataTypeConverter)
			if err != nil {
				return fmt.Errorf("failed to scan record data as map: %s", err)
			}
			return OnMessage(record)
		})
	})
}

func (m *MySQL) GetOrSplitChunks(ctx context.Context, pool *destination.WriterPool, stream types.StreamInterface) (*types.Set[types.Chunk], error) {
	var approxRowCount int64
	var avgRowSize any
	approxRowCountQuery := jdbc.MySQLTableRowStatsQuery()
	err := m.client.QueryRow(approxRowCountQuery, stream.Name()).Scan(&approxRowCount, &avgRowSize)
	if err != nil || avgRowSize == nil {
		errorMsg := utils.Ternary(err != nil, fmt.Errorf("failed to get approx row count and avg row size: %s", err), fmt.Errorf("either stats not populated for table[%s] or the table contains 0 records. (to populate stats run ANALYZE TABLE query)", stream.ID()))
		return nil, errorMsg.(error)
	}
	pool.AddRecordsToSync(approxRowCount)

<<<<<<< HEAD
=======
	filter, err := jdbc.SQLFilter(stream, m.Type())
	if err != nil {
		return nil, fmt.Errorf("failed to create sql filter during chunk splitting: %s", err)
	}
	// avgRowSize is returned as []uint8 which is converted to float64
	avgRowSizeFloat, err := typeutils.ReformatFloat64(avgRowSize)
	if err != nil {
		return nil, fmt.Errorf("failed to get avg row size: %s", err)
	}
	chunkSize := int64(math.Ceil(float64(constants.EffectiveParquetSize) / avgRowSizeFloat))
>>>>>>> 4e3c32df
	chunks := types.NewSet[types.Chunk]()
	chunkColumn := stream.Self().StreamMetadata.ChunkColumn
	// Takes the user defined batch size as chunkSize
	splitViaPrimaryKey := func(stream types.StreamInterface, chunks *types.Set[types.Chunk]) error {
		return jdbc.WithIsolation(ctx, m.client, func(tx *sql.Tx) error {
			// Get primary key column using the provided function
			pkColumns := stream.GetStream().SourceDefinedPrimaryKey.Array()
			if chunkColumn != "" {
				pkColumns = []string{chunkColumn}
			}
			sort.Strings(pkColumns)
			// Get table extremes
			minVal, maxVal, err := m.getTableExtremes(stream, pkColumns, tx)
			if err != nil {
				return fmt.Errorf("failed to get table extremes: %s", err)
			}
			if minVal == nil {
				return nil
			}
			chunks.Insert(types.Chunk{
				Min: nil,
				Max: utils.ConvertToString(minVal),
			})

			logger.Infof("Stream %s extremes - min: %v, max: %v", stream.ID(), utils.ConvertToString(minVal), utils.ConvertToString(maxVal))

			// Generate chunks based on range
			query := jdbc.NextChunkEndQuery(stream, pkColumns, chunkSize)
			currentVal := minVal
			for {
				// Split the current value into parts
				columns := strings.Split(utils.ConvertToString(currentVal), ",")

				// Create args array with the correct number of arguments for the query
				args := make([]interface{}, 0)
				for columnIndex := 0; columnIndex < len(pkColumns); columnIndex++ {
					// For each column combination in the WHERE clause, we need to add the necessary parts
					for partIndex := 0; partIndex <= columnIndex && partIndex < len(columns); partIndex++ {
						args = append(args, columns[partIndex])
					}
				}
				var nextValRaw interface{}
				err := tx.QueryRow(query, args...).Scan(&nextValRaw)
				if err == sql.ErrNoRows || nextValRaw == nil {
					break
				} else if err != nil {
					return fmt.Errorf("failed to get next chunk end: %s", err)
				}
				if currentVal != nil && nextValRaw != nil {
					chunks.Insert(types.Chunk{
						Min: utils.ConvertToString(currentVal),
						Max: utils.ConvertToString(nextValRaw),
					})
				}
				currentVal = nextValRaw
			}
			if currentVal != nil {
				chunks.Insert(types.Chunk{
					Min: utils.ConvertToString(currentVal),
					Max: nil,
				})
			}

			return nil
		})
	}
	limitOffsetChunking := func(chunks *types.Set[types.Chunk]) error {
		return jdbc.WithIsolation(ctx, m.client, func(tx *sql.Tx) error {
			chunks.Insert(types.Chunk{
				Min: nil,
				Max: utils.ConvertToString(chunkSize),
			})
			lastChunk := chunkSize
			for lastChunk < approxRowCount {
				chunks.Insert(types.Chunk{
					Min: utils.ConvertToString(lastChunk),
					Max: utils.ConvertToString(lastChunk + chunkSize),
				})
				lastChunk += chunkSize
			}
			chunks.Insert(types.Chunk{
				Min: utils.ConvertToString(lastChunk),
				Max: nil,
			})
			return nil
		})
	}

	if stream.GetStream().SourceDefinedPrimaryKey.Len() > 0 || chunkColumn != "" {
		err = splitViaPrimaryKey(stream, chunks)
	} else {
		err = limitOffsetChunking(chunks)
	}
	return chunks, err
}

func (m *MySQL) getTableExtremes(stream types.StreamInterface, pkColumns []string, tx *sql.Tx) (min, max any, err error) {
	query := jdbc.MinMaxQueryMySQL(stream, pkColumns)
	err = tx.QueryRow(query).Scan(&min, &max)
	return min, max, err
}<|MERGE_RESOLUTION|>--- conflicted
+++ resolved
@@ -64,20 +64,12 @@
 		return nil, errorMsg.(error)
 	}
 	pool.AddRecordsToSync(approxRowCount)
-
-<<<<<<< HEAD
-=======
-	filter, err := jdbc.SQLFilter(stream, m.Type())
-	if err != nil {
-		return nil, fmt.Errorf("failed to create sql filter during chunk splitting: %s", err)
-	}
 	// avgRowSize is returned as []uint8 which is converted to float64
 	avgRowSizeFloat, err := typeutils.ReformatFloat64(avgRowSize)
 	if err != nil {
 		return nil, fmt.Errorf("failed to get avg row size: %s", err)
 	}
 	chunkSize := int64(math.Ceil(float64(constants.EffectiveParquetSize) / avgRowSizeFloat))
->>>>>>> 4e3c32df
 	chunks := types.NewSet[types.Chunk]()
 	chunkColumn := stream.Self().StreamMetadata.ChunkColumn
 	// Takes the user defined batch size as chunkSize
