--- conflicted
+++ resolved
@@ -10,7 +10,6 @@
 )
 
 type Config struct {
-<<<<<<< HEAD
 	Connection *url.URL `json:"-"`
 
 	// Host
@@ -130,20 +129,6 @@
 	// )
 	MaxThreads int `json:"max_threads"`
 	RetryCount int `json:"retry_count"`
-=======
-	Connection       *url.URL          `json:"-"`
-	Host             string            `json:"host"`
-	Port             int               `json:"port"`
-	Database         string            `json:"database"`
-	Username         string            `json:"username"`
-	Password         string            `json:"password"`
-	JDBCURLParams    map[string]string `json:"jdbc_url_params"`
-	SSLConfiguration *utils.SSLConfig  `json:"ssl"`
-	UpdateMethod     interface{}       `json:"update_method"`
-	BatchSize        int               `json:"reader_batch_size"`
-	MaxThreads       int               `json:"max_threads"`
-	RetryCount       int               `json:"retry_count"`
->>>>>>> b91005d2
 }
 
 // CDC represents the Change Data Capture configuration
