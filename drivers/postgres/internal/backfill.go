--- conflicted
+++ resolved
@@ -18,29 +18,16 @@
 		return err
 	}
 	defer tx.Rollback()
-	splitColumn := stream.Self().StreamMetadata.SplitColumn
-	splitColumn = utils.Ternary(splitColumn == "", "ctid", splitColumn).(string)
-	stmt := jdbc.PostgresChunkScanQuery(stream, splitColumn, chunk)
+	chunkColumn := stream.Self().StreamMetadata.ChunkColumn
+	chunkColumn = utils.Ternary(chunkColumn == "", "ctid", chunkColumn).(string)
+	stmt := jdbc.PostgresChunkScanQuery(stream, chunkColumn, chunk)
 	setter := jdbc.NewReader(ctx, stmt, p.config.BatchSize, func(ctx context.Context, query string, args ...any) (*sql.Rows, error) {
 		return tx.Query(query, args...)
 	})
 
-<<<<<<< HEAD
 	return setter.Capture(func(rows *sql.Rows) error {
 		// Create a map to hold column names and values
 		record := make(types.Record)
-=======
-	logger.Infof("Starting backfill for stream[%s] with %d chunks", stream.GetStream().Name, len(splitChunks))
-	processChunk := func(ctx context.Context, chunk types.Chunk, number int) (err error) {
-		tx, err := p.client.BeginTx(backfillCtx, &sql.TxOptions{Isolation: sql.LevelRepeatableRead})
-		if err != nil {
-			return err
-		}
-		defer tx.Rollback()
-		chunkColumn := stream.Self().StreamMetadata.ChunkColumn
-		chunkColumn = utils.Ternary(chunkColumn == "", "ctid", chunkColumn).(string)
-		stmt := jdbc.PostgresChunkScanQuery(stream, chunkColumn, chunk)
->>>>>>> 90becb9a
 
 		// Scan the row into the map
 		err := jdbc.MapScan(rows, record, p.dataTypeConverter)
@@ -105,11 +92,7 @@
 		return splits, nil
 	}
 
-<<<<<<< HEAD
-	splitViaNextQuery := func(min interface{}, stream types.StreamInterface, splitColumn string) (*types.Set[types.Chunk], error) {
-=======
-	splitViaNextQuery := func(min interface{}, stream protocol.Stream, chunkColumn string) ([]types.Chunk, error) {
->>>>>>> 90becb9a
+	splitViaNextQuery := func(min interface{}, stream types.StreamInterface, chunkColumn string) (*types.Set[types.Chunk], error) {
 		chunkStart := min
 		splits := types.NewSet[types.Chunk]()
 		for {
@@ -118,7 +101,7 @@
 				return nil, fmt.Errorf("failed to split chunks based on next query size: %s", err)
 			}
 			if chunkEnd == nil || chunkEnd == chunkStart {
-				splits = append(splits, types.Chunk{Min: chunkStart, Max: nil})
+				splits.Insert(types.Chunk{Min: chunkStart, Max: nil})
 				break
 			}
 
@@ -159,11 +142,7 @@
 	}
 }
 
-<<<<<<< HEAD
-func (p *Postgres) nextChunkEnd(stream types.StreamInterface, previousChunkEnd interface{}, splitColumn string) (interface{}, error) {
-=======
-func (p *Postgres) nextChunkEnd(stream protocol.Stream, previousChunkEnd interface{}, chunkColumn string) (interface{}, error) {
->>>>>>> 90becb9a
+func (p *Postgres) nextChunkEnd(stream types.StreamInterface, previousChunkEnd interface{}, chunkColumn string) (interface{}, error) {
 	var chunkEnd interface{}
 	nextChunkEnd := jdbc.PostgresNextChunkEndQuery(stream, chunkColumn, previousChunkEnd, p.config.BatchSize)
 	err := p.client.QueryRow(nextChunkEnd).Scan(&chunkEnd)
